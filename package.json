{
    "AutoSignIn": {
        "name": "站点自动签到",
        "description": "自动模拟登录站点、签到。",
        "version": "1.9",
        "icon": "signin.png",
        "author": "thsrite",
        "level": 2
    },
    "CustomSites": {
        "name": "自定义站点",
        "description": "增加自定义站点为签到和统计使用。",
        "version": "1.0",
        "icon": "world.png",
        "author": "lightolly",
        "level": 2
    },
    "SiteStatistic": {
        "name": "站点数据统计",
        "description": "自动统计和展示站点数据。",
        "version": "2.6",
        "icon": "statistic.png",
        "author": "lightolly",
        "level": 2
    },
    "SiteRefresh": {
        "name": "站点自动更新",
        "description": "使用浏览器模拟登录站点获取Cookie和UA。",
        "version": "1.2",
        "icon": "Chrome_A.png",
        "author": "thsrite",
        "level": 2
    },
    "DoubanSync": {
        "name": "豆瓣想看",
        "description": "同步豆瓣想看数据，自动添加订阅。",
        "version": "1.5",
        "icon": "douban.png",
        "author": "jxxghp",
        "level": 2
    },
    "DirMonitor": {
        "name": "目录监控",
        "description": "监控目录文件发生变化时实时整理到媒体库。",
        "version": "1.8",
        "icon": "directory.png",
        "author": "jxxghp",
        "level": 1
    },
    "ChineseSubFinder": {
        "name": "ChineseSubFinder",
        "description": "整理入库时通知ChineseSubFinder下载字幕。",
        "version": "1.1",
        "icon": "chinesesubfinder.png",
        "author": "jxxghp",
        "level": 1
    },
    "DoubanRank": {
        "name": "豆瓣榜单订阅",
        "description": "监控豆瓣热门榜单，自动添加订阅。",
        "version": "1.7",
        "icon": "movie.jpg",
        "author": "jxxghp",
        "level": 2
    },
    "LibraryScraper": {
        "name": "媒体库刮削",
        "description": "定时对媒体库进行刮削，补齐缺失元数据和图片。",
        "version": "1.4",
        "icon": "scraper.png",
        "author": "jxxghp",
        "level": 1
    },
    "TorrentRemover": {
        "name": "自动删种",
        "description": "自动删除下载器中的下载任务。",
        "version": "1.2.1",
        "icon": "delete.jpg",
        "author": "jxxghp",
        "level": 2
    },
    "MediaSyncDel": {
        "name": "媒体文件同步删除",
        "description": "同步删除历史记录、源文件和下载任务。",
        "version": "1.4",
        "icon": "mediasyncdel.png",
        "author": "thsrite",
        "level": 1
    },
    "CustomHosts": {
        "name": "自定义Hosts",
        "description": "修改系统hosts文件，加速网络访问。",
        "version": "1.0",
        "icon": "hosts.png",
        "author": "thsrite",
        "level": 1
    },
    "SpeedLimiter": {
        "name": "播放限速",
        "description": "外网播放媒体库视频时，自动对下载器进行限速。",
        "version": "1.1",
        "icon": "Librespeed_A.png",
        "author": "Shurelol",
        "level": 1
    },
    "CloudflareSpeedTest": {
        "name": "Cloudflare IP优选",
        "description": "🌩 测试 Cloudflare CDN 延迟和速度，自动优选IP。",
        "version": "1.1",
        "icon": "cloudflare.jpg",
        "author": "thsrite",
        "level": 1
    },
    "BestFilmVersion": {
        "name": "收藏洗版",
        "description": "Jellyfin/Emby/Plex点击收藏电影后，自动订阅洗版。",
        "version": "2.1",
        "icon": "like.jpg",
        "author": "wlj",
        "level": 2
    },
    "MediaServerMsg": {
        "name": "媒体库服务器通知",
        "description": "发送Emby/Jellyfin/Plex服务器的播放、入库等通知消息。",
        "version": "1.1",
        "icon": "mediaplay.png",
        "author": "jxxghp",
        "level": 1
    },
    "MediaServerRefresh": {
        "name": "媒体库服务器刷新",
        "description": "入库后自动刷新Emby/Jellyfin/Plex服务器海报墙。",
        "version": "1.2",
        "icon": "refresh2.png",
        "author": "jxxghp",
        "level": 1
    },
    "WebHook": {
        "name": "Webhook",
        "description": "事件发生时向第三方地址发送请求。",
        "version": "1.0",
        "icon": "webhook.png",
        "author": "jxxghp",
        "level": 1
    },
    "ChatGPT": {
        "name": "ChatGPT",
        "description": "消息交互支持与ChatGPT对话。",
        "version": "1.3",
        "icon": "Chatgpt_A.png",
        "author": "jxxghp",
        "level": 1
    },
    "NAStoolSync": {
        "name": "历史记录同步",
        "description": "同步NAStool历史记录、下载记录、插件记录到MoviePilot。",
        "version": "1.0",
        "icon": "Nastools_A.png",
        "author": "thsrite",
        "level": 1
    },
    "MessageForward": {
        "name": "消息转发",
        "description": "根据正则转发通知到其他WeChat应用。",
        "version": "1.1",
        "icon": "forward.png",
        "author": "thsrite",
        "level": 1
    },
    "AutoBackup": {
        "name": "自动备份",
        "description": "自动备份数据和配置文件。",
        "version": "1.1",
        "icon": "Time_machine_B.png",
        "author": "thsrite",
        "level": 1
    },
    "IYUUAutoSeed": {
        "name": "IYUU自动辅种",
        "description": "基于IYUU官方Api实现自动辅种。",
        "version": "1.3",
        "icon": "IYUU.png",
        "author": "jxxghp",
        "level": 2
    },
    "CrossSeed": {
        "name": "青蛙辅种助手",
        "description": "参考ReseedPuppy和IYUU辅种插件实现自动辅种，支持站点：青蛙、AGSVPT、麒麟、UBits、聆音、憨憨等。",
        "version": "2.0",
        "icon": "qingwa.png",
        "author": "233@qingwa",
        "level": 2
    },
    "VCBAnimeMonitor": {
        "name": "整理VCB动漫压制组作品",
        "description": "提高部分VCB-Studio作品的识别准确率,将VCB-Studio的作品统一转移到指定目录同时进行刮削整理",
        "version": "1.7",
        "icon": "vcbmonitor.png",
        "author": "pixel@qingwa",
        "level": 2
    },
    "TorrentTransfer": {
        "name": "自动转移做种",
        "description": "定期转移下载器中的做种任务到另一个下载器。",
        "version": "1.3",
        "icon": "seed.png",
        "author": "jxxghp",
        "level": 2
    },
    "RssSubscribe": {
        "name": "自定义订阅",
        "description": "定时刷新RSS报文，识别内容后添加订阅或直接下载。",
        "version": "1.1",
        "icon": "rss.png",
        "author": "jxxghp",
        "level": 2
    },
    "SyncDownloadFiles": {
        "name": "下载器文件同步",
        "description": "同步下载器的文件信息到数据库，删除文件时联动删除下载任务。",
        "version": "1.1",
        "icon": "Youtube-dl_A.png",
        "author": "thsrite",
        "level": 1
    },
    "BrushFlow": {
        "name": "站点刷流",
        "description": "自动托管刷流，将会提高对应站点的访问频率。",
        "version": "2.2",
        "icon": "brush.jpg",
        "author": "jxxghp",
        "level": 2
    },
    "DownloadingMsg": {
        "name": "下载进度推送",
        "description": "定时推送正在下载进度。",
        "version": "1.1",
        "icon": "downloadmsg.png",
        "author": "thsrite",
        "level": 2
    },
    "AutoClean": {
        "name": "定时清理媒体库",
        "description": "定时清理用户下载的种子、源文件、媒体库文件。",
        "version": "1.1",
        "icon": "clean.png",
        "author": "thsrite",
        "level": 2
    },
    "InvitesSignin": {
        "name": "药丸签到",
        "description": "药丸论坛签到。",
        "version": "1.3",
        "icon": "invites.png",
        "author": "thsrite",
        "level": 2
    },
    "PersonMeta": {
        "name": "演职人员刮削",
        "description": "刮削演职人员图片以及中文名称。",
        "version": "1.2",
        "icon": "actor.png",
        "author": "jxxghp",
        "level": 1
    },
    "MoviePilotUpdateNotify": {
        "name": "MoviePilot更新推送",
        "description": "MoviePilot推送release更新通知、自动重启。",
        "version": "1.2",
        "icon": "Moviepilot_A.png",
        "author": "thsrite",
        "level": 1
    },
    "CloudDiskDel": {
        "name": "云盘文件删除",
        "description": "媒体库删除strm文件后同步删除云盘资源。",
        "version": "1.3",
        "icon": "clouddisk.png",
        "author": "thsrite",
        "level": 1
    },
    "BarkMsg": {
        "name": "Bark消息推送",
        "description": "支持使用Bark发送消息通知。",
        "version": "1.1",
        "icon": "Bark_A.png",
        "author": "jxxghp",
        "level": 1
    },
    "IyuuMsg": {
        "name": "IYUU消息推送",
        "description": "支持使用IYUU发送消息通知。",
        "version": "1.2",
        "icon": "Iyuu_A.png",
        "author": "jxxghp",
        "level": 1
    },
    "PushDeerMsg": {
        "name": "PushDeer消息推送",
        "description": "支持使用PushDeer发送消息通知。",
        "version": "1.1",
        "icon": "pushdeer.png",
        "author": "jxxghp",
        "level": 1
    },
    "ConfigCenter": {
        "name": "配置中心",
        "description": "快速调整部分系统设定。",
        "version": "2.4",
        "icon": "setting.png",
        "author": "jxxghp",
        "level": 1
    },
    "WorkWechatMsg": {
        "name": "企微机器人消息推送",
        "description": "支持使用企业微信群聊机器人发送消息通知。",
        "version": "1.0",
        "icon": "Wecom_A.png",
        "author": "叮叮当",
        "level": 1
    },
    "EpisodeGroupMeta": {
        "name": "TMDB剧集组刮削",
        "description": "从TMDB剧集组刮削季集的实际顺序。",
        "version": "1.1",
        "icon": "Element_A.png",
        "author": "叮叮当",
        "level": 1
    },
    "CustomIndexer": {
        "name": "自定义索引站点",
        "description": "修改或扩展内建索引器支持的站点。",
        "version": "1.0",
        "icon": "spider.png",
        "author": "jxxghp",
        "level": 1
    },
    "FFmpegThumb": {
        "name": "FFmpeg缩略图",
        "description": "TheMovieDb没有背景图片时使用FFmpeg截取视频文件缩略图",
        "version": "1.2",
        "icon": "ffmpeg.png",
        "author": "jxxghp",
        "level": 1
    },
    "PushPlusMsg": {
        "name": "PushPlus消息推送",
        "description": "支持使用PushPlus发送消息通知。",
        "version": "1.0",
        "icon": "Pushplus_A.png",
        "author": "cheng",
        "level": 1
    },
    "DownloadSiteTag": {
        "name": "下载任务分类与标签",
        "description": "自动给下载任务分类与打站点标签、剧集名称标签",
        "version": "2.0",
        "icon": "Youtube-dl_B.png",
        "author": "叮叮当",
        "level": 1
    },
    "RemoveLink": {
        "name": "清理硬链接",
        "description": "监控目录内文件被删除时，同步删除监控目录内所有和它硬链接的文件",
        "version": "1.6",
        "icon": "Ombi_A.png",
        "author": "DzAvril",
        "level": 1
    },
    "LinkMonitor": {
        "name": "实时硬链接",
        "description": "监控目录文件变化，实时硬链接。",
        "version": "1.5",
        "icon": "Linkace_C.png",
        "author": "jxxghp",
        "level": 1
    },
    "CategoryEditor": {
        "name": "二级分类策略",
        "description": "编辑下载目录和媒体库目录的二级分类规则。",
        "version": "1.1",
        "icon": "Bookstack_A.png",
        "author": "jxxghp",
        "level": 1
    },
    "RemoteIdentifiers": {
        "name": "共享识别词",
        "description": "从Github、Etherpad等远程文件中获取共享识别词并应用。",
        "version": "2.2",
        "icon": "words.png",
        "author": "honue",
        "level": 1
      },
    "NeoDBSync": {
        "name": "NeoDB 想看",
        "description": "同步 NeoDB 想看条目，自动添加订阅。",
        "version": "1.0",
        "icon": "NeoDB.jpeg",
        "author": "hcplantern",
        "level": 1
    },
    "PlayletCategory": {
        "name": "短剧自动分类",
        "description": "网络短剧自动整理到独立的分类目录。",
        "version": "1.4",
        "icon": "Amule_A.png",
        "author": "jxxghp",
        "level": 1
    },
    "DiagParamAdjust": {
        "name": "诊断参数调整",
        "description": "Emby专用插件|暂时性解决emby字幕偏移问题，需要emby安装Diagnostics插件。",
        "version": "1.3",
        "icon": "Gatus_A.png",
        "author": "jeblove",
        "level": 1
    },
    "QbCommand": {
        "name": "QB远程操作",
        "description": "通过定时任务或交互命令远程操作QB暂停/开始/限速等。",
        "version": "1.2",
        "icon": "Qbittorrent_A.png",
        "author": "DzAvril",
        "level": 1
    },
    "TrCommand": {
        "name": "TR远程操作",
        "description": "通过定时任务或交互命令远程操作TR暂停/开始/限速等。",
        "version": "1.1",
        "icon": "Transmission_A.png",
        "author": "Hoey",
        "level": 1
    },
    "IpDetect": {
        "name": "本地IP检测",
        "description": "如果QB、TR等服务在本地部署，当本地IP改变时自动修改其Server IP。",
        "version": "1.1",
        "icon": "ipAddress.png",
        "author": "DzAvril",
        "level": 1
    },
    "TrackerEditor": {
        "name": "Tracker替换",
        "description": "批量替换种子tracker，支持周期性巡检（如为TR，仅支持4.0以上版本）。",
        "version": "1.5",
        "icon": "trackereditor_A.png",
        "author": "honue",
        "level": 1
    },
    "ContractCheck": {
        "name": "契约检查",
        "description": "定时检查保种契约达成情况。",
        "version": "1.1",
        "icon": "contract.png",
        "author": "DzAvril",
        "level": 1
    },
    "DownloaderHelper": {
        "name": "下载器助手",
        "description": "自动做种、站点标签、自动删种。",
        "version": "1.4",
        "icon": "DownloaderHelper.png",
        "author": "hotlcc",
        "level": 2
    },
<<<<<<< HEAD
    "GistSyncCK": {
        "name": "Gist同步CK",
        "description": "以Gist方式同步cookie，搭配sync-my-cookie浏览器插件。",
        "version": "1.0",
        "icon": "Github_C.png",
        "author": "jeblove",
        "level": 1
=======
    "FeiShuMsg": {
        "name": "飞书机器人消息通知",
        "description": "支持使用飞书群聊机器人发送消息通知。",
        "version": "1.0",
        "icon": "FeiShu_A.png",
        "author": "InfinityPacer",
        "level": 2
>>>>>>> 598b0304
    }
}<|MERGE_RESOLUTION|>--- conflicted
+++ resolved
@@ -463,7 +463,14 @@
         "author": "hotlcc",
         "level": 2
     },
-<<<<<<< HEAD
+    "FeiShuMsg": {
+        "name": "飞书机器人消息通知",
+        "description": "支持使用飞书群聊机器人发送消息通知。",
+        "version": "1.0",
+        "icon": "FeiShu_A.png",
+        "author": "InfinityPacer",
+        "level": 2
+    },
     "GistSyncCK": {
         "name": "Gist同步CK",
         "description": "以Gist方式同步cookie，搭配sync-my-cookie浏览器插件。",
@@ -471,14 +478,5 @@
         "icon": "Github_C.png",
         "author": "jeblove",
         "level": 1
-=======
-    "FeiShuMsg": {
-        "name": "飞书机器人消息通知",
-        "description": "支持使用飞书群聊机器人发送消息通知。",
-        "version": "1.0",
-        "icon": "FeiShu_A.png",
-        "author": "InfinityPacer",
-        "level": 2
->>>>>>> 598b0304
     }
 }